--- conflicted
+++ resolved
@@ -15,11 +15,10 @@
     QAction
 )
 
-<<<<<<< HEAD
+
 from ui_default_canvas import DefaultCanvas
-=======
 from matplotlib.backends.backend_qt5agg import NavigationToolbar2QT as NavigationToolbar
->>>>>>> 996ffcaa
+
 
 from equations import SystemOfEquations
 
