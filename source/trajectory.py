--- conflicted
+++ resolved
@@ -155,14 +155,11 @@
         elif self.dimensions == 3:
             three_dimensions(display_vars, axes_limits)       
 
-<<<<<<< HEAD
         self.draw()
-=======
         if self.dimensions == 2:
             self.plot_2d_nullclines()
         
         plt.show()
->>>>>>> 01f1e45c
 
     def onclick(self, event):
         """
@@ -241,6 +238,9 @@
         self.quiver = self.ax.quiver(X, Y, U, V, pivot="middle")
         self.trajectory = self.ax.plot(0, 0) # Need an initial 'trajectory'
  
+        if self.dimensions == 2:
+            self.plot_2d_nullclines()
+
         self.draw()
 
     def derivative_expression_resolve(self, display_vars, dimensions, positions):
@@ -293,8 +293,8 @@
 def two_D_example():
     phase_coords = ['x', 'y']
     eqns = [
-        'ax + by^2',
-        'cx + dy'
+        'y',
+        '-x'
     ]
     params = {
         'a': -1,
