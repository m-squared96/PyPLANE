--- conflicted
+++ resolved
@@ -17,19 +17,6 @@
 
     def __init__(
         self,
-<<<<<<< HEAD
-        system,
-        fw_time_lim=5,
-        bw_time_lim=-5,
-        axes_limits=((-5, 5), (-5, 5)),
-        max_trajectories=10,
-        quiver_expansion_factor=0.2,
-        axes_points=20,
-        mesh_density=200,
-        *args,
-        **kwargs
-    ):
-=======
         system: SystemOfEquations,
         fw_time_lim: float = 5.0,
         bw_time_lim: float = -5.0,
@@ -39,7 +26,6 @@
         axes_points: int = 20,
         mesh_density: int = 200,
     ) -> None:
->>>>>>> 3564c626
 
         self.fig = Figure()
         object.__init__(self)
