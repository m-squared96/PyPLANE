import numpy as np
import matplotlib.pyplot as plt
from matplotlib.figure import Figure
from equations import SystemOfEquations
from matplotlib.backends.backend_qt5agg import FigureCanvasQTAgg as FigCanvas

class PhaseSpacePlotter(FigCanvas):
    """
    Accepts a system of equations (equations.SystemOfEqutions object) and produces
    a phase plot. Individual trajectories evaluated upon click event.

    For now, can handle up to three-dimensional systems. An arbitrary number of dimensions
    may require a lot of work.
    """
    def __init__(self, system, fw_time_lim, bw_time_lim, axes_limits, max_trajectories=10, quiver_expansion_factor=0.2,
                axes_points=20, mesh_density=200):

        self.system = system # SOE object
        self.quiver_expansion_factor = quiver_expansion_factor # Factor to expand quiverplot to ensure all visible regions plotted
        self.fig = Figure() 
        self.ax = self.fig.add_subplot(111)
        self.xmin, self.xmax = axes_limits[0]
        self.ymin, self.ymax = axes_limits[1]
        self.ax.set_xlim(self.xmin, self.xmax)
        self.ax.set_ylim(self.ymin, self.ymax)
        
        object.__init__(self)
        FigCanvas.__init__(self, self.fig)

        # Initialise button click event on local figure object
        self.cid = self.fig.canvas.mpl_connect("button_press_event", self.onclick)

        self.time_f = fw_time_lim # Time at which to stop forward trajectory evaluation
        self.time_r = bw_time_lim # Time at which to stop backward trajectory evaluation
        
        self.quiver_expansion_factor = quiver_expansion_factor # Factor to expand quiverplot to ensure all visible regions plotted
        self.axes_limits = np.array(axes_limits) # Two-dimensional array in the form [[x1min, x1max], [x2min, x2max], ...] etc

        # axes_points = number of points along each axis if quiver_expansion_factor = 0
        # self.axes_points = axes_points * (1 + self.quiver_expansion_factor) ==> expands vector field beyond FOV
        # whilst preserving as much as possible the spacing between individual vectors.
        # Another possible approach would be to explicitly define the spacing between vectors, but this method
        # could cause performance issues if large axis limits are required and the vector spacing is not adjusted
        # accordingly.
        self.axes_points = int(axes_points * (1 + self.quiver_expansion_factor))

        # TODO: explain
        self.mesh_density = mesh_density

        self.max_trajectories = max_trajectories # Maximum number of trajectories that can be visualised
        self.trajectory_count = 0 # Trajectory increment variable

        R, Rprime = self.generate_meshes() # Returns R (coordinate grids) and Rprime (slope grids)
        quiver_data = {}

        if self.system.dims == 1:
            quiver_data["t"] = (R[0], Rprime[0], self.time_r, self.time_f)
            quiver_data[self.system.system_coords[0]] = (R[1], Rprime[1], self.axes_limits[0][0], self.axes_limits[0][1])

        elif self.system.dims in (2, 3):
            for label, mesh, prime_mesh, axlims in zip(self.system.system_coords, R, Rprime, self.axes_limits):
                axmin, axmax = tuple(axlims)
                quiver_data[label] = (mesh, prime_mesh, axmin, axmax)

        self.quiver_data = quiver_data

    def generate_meshes(self):
        """
        Returns R and Rprime, lists of mesh grids for coordinate positions and phase
        space slopes respectively
        """
        if self.system.dims == 1:
            tmin, tmax = self.get_calc_limits((self.time_r, self.time_f))
            xmin, xmax = self.get_calc_limits(self.axes_limits[0])

            R = np.meshgrid(np.linspace(tmin, tmax, self.mesh_density), 
                            np.linspace(xmin, xmax, self.mesh_density))

            # Split the Rprime declaration into two lines for clarity
            dependent_primes = self.system.phasespace_eval(t=None, r=np.array([R[1]]))[0]
            Rprime = [np.ones(R[0].shape), dependent_primes]

        elif self.system.dims == 2:
            xmin, xmax = self.get_calc_limits(self.axes_limits[0])
            ymin, ymax = self.get_calc_limits(self.axes_limits[1])

            R = np.meshgrid(np.linspace(xmin, xmax, self.mesh_density),
                            np.linspace(ymin, ymax, self.mesh_density))

        elif self.system.dims == 3:
            xmin, xmax = self.get_calc_limits(self.axes_limits[0])
            ymin, ymax = self.get_calc_limits(self.axes_limits[1])
            zmin, zmax = self.get_calc_limits(self.axes_limits[2])

            R = np.meshgrid(np.linspace(xmin, xmax, self.mesh_density),
                            np.linspace(ymin, ymax, self.mesh_density),
                            np.linspace(zmin, zmax, self.mesh_density))

        if self.system.dims in (2, 3):
            Rprime = self.system.phasespace_eval(t=None, r=R)

        return R, Rprime
             
    def get_calc_limits(self, lims):
        """
        Returns the limits to be used in the mesh grid generation expanded with the
        self.quiver_expansion_factor variable
        """
        extension = np.abs(lims[1] - lims[0]) * self.quiver_expansion_factor * 0.5
        min_lim = lims[0] - extension
        max_lim = lims[1] + extension
        return min_lim, max_lim
        
    def show_plot(self, display_vars):

        def one_or_two_dimensions(display_vars, dimensions):

            self.ax = self.fig.add_subplot(111)
            # Initialise button click event on local figure object
            self.cid = self.fig.canvas.mpl_connect("button_press_event", self.onclick)
       
            if dimensions == 1:
                X, U, xmin, xmax = self.quiver_data["t"]
                Y, V, ymin, ymax = self.quiver_data[display_vars[0]]

            if dimensions == 2:
                X, U, xmin, xmax = self.quiver_data[display_vars[0]]
                Y, V, ymin, ymax = self.quiver_data[display_vars[1]]
            
            print(X.shape, Y.shape)
            reduced_X = self.reduce_array_density(X, self.axes_points)
            print(reduced_X.shape)

            self.ax.set_xlim(xmin, xmax)
            self.ax.set_ylim(ymin, ymax)

            # Sets up quiver plot
            self.quiver = self.ax.quiver(reduced_X, 
                                         self.reduce_array_density(Y, self.axes_points), 
                                         self.reduce_array_density(U, self.axes_points), 
                                         self.reduce_array_density(V, self.axes_points), 
                                         pivot="middle", angles="xy")
            self.trajectory = self.ax.plot(0, 0) # Need an initial 'trajectory'

        #TODO: Three dimensional plotting
        def three_dimensions(display_vars, axes_limits):
            pass
        
        for var in display_vars:
            if not(var in self.system.system_coords): return 

        self.fig = plt.figure()
        # Display vars are the system variables to be plotted. 
        # Given a system with coords [x, y], display_vars can take 4 forms:
        # 1. ["x"], 2. ["y"], 3. ["x", "y"], 4. ["y", "x"]
        # In the one-dimensional cases, the quiverplot will be t vs x, or t vs y.
        # In the two-dimensional cases, the variables plotted on a given axis depend on the order of display_vars.
        # If display_vars = ["y", "x"] the y variable is plotted on the x-axis, and x on the y-axis. Trippy, I know.
        self.display_vars = display_vars
        self.dimensions = len(self.display_vars)

        if self.dimensions < 1 or self.dimensions > 3:
            raise ValueError("Must be between 1 and 3 variables to display")

        elif self.dimensions in (1, 2):
            one_or_two_dimensions(display_vars, self.dimensions)

        elif self.dimensions == 3:
            three_dimensions(display_vars, axes_limits)       

<<<<<<< HEAD
        self.draw()
        if self.dimensions == 2:
            self.plot_2d_nullclines()
=======
        if self.dimensions <= 2:
            self.plot_nullclines()
>>>>>>> f4811e24
        
        plt.show()

    def onclick(self, event):
        """
        Function called upon mouse click event
        """
        # Only works if mouse click is on axis and the maximum number of trajectories has not been reached
        if not (event.inaxes == self.ax and self.trajectory_count < self.max_trajectories and event.dblclick):
            return
            
        # Mouse click coordinates
        x_event = event.xdata
        y_event = event.ydata

        self.ax.plot(x_event, y_event, ls="", marker="x", c="#FF0000") # Plots a red "x" on the position of the user's click

        # Seperate blocks of code for handling one and two dimensions are required as, from an SOE point of view, they are
        # fundamentally different, as t is not a system variable in the same way that, for example, x is.
        if self.dimensions == 2:
            # Trajectory production and plotting

            # eval_point is the point on the quiverplot that has been clicked by the user. However, the coordinates are made
            # consistent with the ordering of the system coordinates. For example, on a graph with y vs x, the x_event variable
            # will correspond to a value on x-axis, which represents the y variable of the system. Similarly with the y_event variable
            # representing the x variable of the system. In this case, eval_point = (y_event, x_event) such that the coordinates
            # are in the order (x, y) for the SOE to solve and evaluate.
            eval_point = self.derivative_expression_resolve(self.display_vars, self.dimensions, (x_event, y_event))
            solution_f = self.system.solve((0, self.time_f), r0=eval_point)
            solution_r = self.system.solve((0, self.time_r), r0=eval_point)

            for sol in (solution_f, solution_r):
                if sol.success:
                    # sol.y has shape (2, n_points) for a 2-D system
                    # print(len(sol.t))
                    x = sol.y[self.system.system_coords.index(self.display_vars[0]),:]
                    y = sol.y[self.system.system_coords.index(self.display_vars[1]),:]
                    self.trajectory = self.ax.plot(x, y, c="#0066FF")
                    self.fig.canvas.draw()
                else: print(sol.message)
        
        elif self.dimensions == 1:
            # Recall that in a 1D scenario, the x_event variable is essentially the inital time of the trajectory
            solution_f = self.system.solve((x_event, self.time_f), r0=[y_event])
            solution_r = self.system.solve((x_event, self.time_r), r0=[y_event])
            for sol, t in zip((solution_f, solution_r), (self.time_f, self.time_r)):
                if sol.success:
                    y = sol.y[0, :]
                    if x_event != t: x = np.linspace(x_event, t, y.size)
                    elif x_event == t: x = x_event
                    self.trajectory = self.ax.plot(x, y, c="#0066FF")
                    self.fig.canvas.draw()
                else:
                    print(sol.message)

        self.trajectory_count += 1
        
    def update_system(self, system, nulclines):
        self.ax.cla() # clears axis
        self.system = system # SOE object
        
        # later on, set axis limits
        # self.xmin, self.xmax = ...
        # self.ymin, self.ymax = ...
        # self.ax.set_xlim(self.xmin, self.xmax)
        # self.ax.set_ylim(self.ymin, self.ymax)
        
        self.trajectory_count = 0
    
        # Defines X and Y points and evaluates the derivatives at each point
        X, Y = np.meshgrid(
            np.linspace(self.xmin * (1 + self.quiver_expansion_factor), self.xmax * (1 + self.quiver_expansion_factor), 15),
            np.linspace(self.ymin * (1 + self.quiver_expansion_factor), self.ymax * (1 + self.quiver_expansion_factor), 15)
        )
        U, V = self.system.phasespace_eval(t=None, r=np.array([X, Y]))
 
        # Sets up quiver plot
        self.quiver = self.ax.quiver(X, Y, U, V, pivot="middle")
        self.trajectory = self.ax.plot(0, 0) # Need an initial 'trajectory'

        if nulclines:
            if self.dimensions == 2:
                self.plot_2d_nullclines()

        self.draw()

    def derivative_expression_resolve(self, display_vars, dimensions, positions):
        """
        Function to resolve the coordinates of an argument to the order of
        coordinates in an equations.SystemOfEquations object
        """
        eval_seq = []
        
        if dimensions in (2, 3):
            for var in self.system.system_coords:
                if not(var in display_vars): eval_seq.append(0)
                
                elif var in display_vars:
                    eval_seq.append(positions[display_vars.index(var)])
        
        elif dimensions == 1:
            eval_seq.append(self.system.system_coords[0])

        return np.array(eval_seq)
    
<<<<<<< HEAD
    def plot_2d_nullclines(self):
=======
    def plot_nullclines(self):
>>>>>>> f4811e24
        """
        Plots the nullclines for the current 2-D system.
        """

<<<<<<< HEAD
        num_x_contour_points = 100
        num_y_contour_points = 100
        R = np.meshgrid(
            np.linspace(*self.axes_limits[0], num_x_contour_points),
            np.linspace(*self.axes_limits[1], num_y_contour_points)
            )
        U, V = self.system.phasespace_eval(None, R)
        contours_x = self.ax.contour(*R, U, levels=[0])
        contours_y = self.ax.contour(*R, V, levels=[0])
        return contours_x, contours_y
=======
        if self.dimensions == 1:
            X, *_ = self.quiver_data["t"]
            Y, V, *_ = self.quiver_data[self.system.system_coords[0]]
            contours_y = self.ax.contour(X, Y, V, levels=[0], colors='yellow')
            return contours_y

        elif self.dimensions == 2:
            X, U, *_ = self.quiver_data[self.system.system_coords[0]]
            Y, V, *_ = self.quiver_data[self.system.system_coords[1]]
            contours_x = self.ax.contour(X, Y, U, levels=[0], colors='red')
            contours_y = self.ax.contour(X, Y, V, levels=[0], colors='yellow')
            return contours_x, contours_y

    def reduce_array_density(self, array, axes_points):
        """
        Accepts a square, 2D Numpy array (array) and an integer variable (axes_points).
        Returns a less dense, 2D, square Numpy array with a size of (at least) axes_points squared.
        """
        if len(array.shape) == 2 and array.shape[0] == array.shape[1]:
            step = int(array.shape[0]/axes_points)
            return array[::step, ::step]
>>>>>>> f4811e24


def one_D_example():
    phase_coords = ['x']
    eqns = ['sin(x)']
    params = {'a':1, 'b':0}
    t_f = 20
    t_r = -20

    sys = SystemOfEquations(phase_coords, eqns, params=params)
    plotter = PhaseSpacePlotter(sys, t_f, t_r, np.array(((0, 10), (0, 10))), quiver_expansion_factor=0.2)
    plotter.show_plot(['x'])

def two_D_example():
    phase_coords = ['x', 'y']
    eqns = [
<<<<<<< HEAD
        'y',
        '-x'
=======
        '2x - y + 3(x^2-y^2) + 2xy',
        'x - 3y - 3(x^2-y^2) + 3xy'
>>>>>>> f4811e24
    ]
    params = {
        'a': -1,
        'b': 5,
        'c': -4,
        'd': -2
    }
    t_f = 5
    t_r = -5

    sys = SystemOfEquations(phase_coords, eqns, params=params)
    plotter = PhaseSpacePlotter(sys, t_f, t_r, np.array(((-10, 10), (-10, 10))))
    # print(plotter.R[0].shape)
    # print(plotter.Rprime)
    plotter.show_plot(['x', 'y'])

if __name__ == "__main__":
    # one_D_example()
    two_D_example()<|MERGE_RESOLUTION|>--- conflicted
+++ resolved
@@ -168,14 +168,9 @@
         elif self.dimensions == 3:
             three_dimensions(display_vars, axes_limits)       
 
-<<<<<<< HEAD
         self.draw()
-        if self.dimensions == 2:
-            self.plot_2d_nullclines()
-=======
         if self.dimensions <= 2:
             self.plot_nullclines()
->>>>>>> f4811e24
         
         plt.show()
 
@@ -258,7 +253,7 @@
 
         if nulclines:
             if self.dimensions == 2:
-                self.plot_2d_nullclines()
+                self.plot_nullclines()
 
         self.draw()
 
@@ -281,27 +276,11 @@
 
         return np.array(eval_seq)
     
-<<<<<<< HEAD
-    def plot_2d_nullclines(self):
-=======
     def plot_nullclines(self):
->>>>>>> f4811e24
         """
         Plots the nullclines for the current 2-D system.
         """
 
-<<<<<<< HEAD
-        num_x_contour_points = 100
-        num_y_contour_points = 100
-        R = np.meshgrid(
-            np.linspace(*self.axes_limits[0], num_x_contour_points),
-            np.linspace(*self.axes_limits[1], num_y_contour_points)
-            )
-        U, V = self.system.phasespace_eval(None, R)
-        contours_x = self.ax.contour(*R, U, levels=[0])
-        contours_y = self.ax.contour(*R, V, levels=[0])
-        return contours_x, contours_y
-=======
         if self.dimensions == 1:
             X, *_ = self.quiver_data["t"]
             Y, V, *_ = self.quiver_data[self.system.system_coords[0]]
@@ -323,7 +302,6 @@
         if len(array.shape) == 2 and array.shape[0] == array.shape[1]:
             step = int(array.shape[0]/axes_points)
             return array[::step, ::step]
->>>>>>> f4811e24
 
 
 def one_D_example():
@@ -340,13 +318,8 @@
 def two_D_example():
     phase_coords = ['x', 'y']
     eqns = [
-<<<<<<< HEAD
-        'y',
-        '-x'
-=======
         '2x - y + 3(x^2-y^2) + 2xy',
         'x - 3y - 3(x^2-y^2) + 3xy'
->>>>>>> f4811e24
     ]
     params = {
         'a': -1,
@@ -364,5 +337,5 @@
     plotter.show_plot(['x', 'y'])
 
 if __name__ == "__main__":
-    # one_D_example()
+    one_D_example()
     two_D_example()