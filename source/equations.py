import matplotlib.pyplot as plt
import numpy as np
import sympy as sp

from scipy.integrate import solve_ivp
from sympy.utilities.lambdify import lambdify
from sympy import (
    symbols,
    Matrix,
)
from sympy.parsing.sympy_parser import (
    parse_expr,
    standard_transformations,
    split_symbols,
    implicit_multiplication,
    convert_xor,
)

# transformation functions that modify the equation parser
TRANSFORMATIONS = standard_transformations + (
    split_symbols,  # used for implicit multiplication
    implicit_multiplication,  # makes multiplication operator (*) optional
    convert_xor,  # ^ used for exponentiation
)


class DifferentialEquation:
    """
    Handles first-order ODE's
    """

    def __init__(self, dep_var, phase_coords, expr_string) -> None:
        # dep_var is converted from a string into the corresponding Sympy symbol
        self.dep_var = symbols(dep_var)

        # indep_var is the t in dx/dt = f(x, t). For now it will be set to "t" for time
        self.indep_var = symbols("t")

        # phase_coords is an iterable of the degrees of freedom of the system.
        # It is passed as an iterable of single-char strings
        self.phase_coords = tuple(symbols(phase_coords))

        # expr is the Sympy expression representing the RHS of the ODE.
        self.expr = parse_expr(expr_string, transformations=TRANSFORMATIONS)

        # params are the symbols in the expression less the independent variable and the phase coordinates
        self.params = [
            s
            for s in self.expr.free_symbols
            if s not in (self.phase_coords + (self.indep_var,))
        ]

        # param_values maps a parameter string to its numerical value.
        # It is used when the ODE is evaluated as a function.
        # Each parameter in param_values must be set before the ODE expression
        # can be numerically evaluated.
        self.param_values = dict.fromkeys([str(p) for p in self.params])

        # func is the mathematical function generated from self.expr.
        # It is used to numerically solve the equation.
        self.func = lambdify(
            [self.indep_var, self.phase_coords, *self.params], self.expr
        )

    def set_param(self, param, value) -> None:
        """
        Sets self.param_values[param] to value.
        If 
        """
        if param in self.param_values:
            self.param_values[param] = value

    def eval_rhs(self, t, r):
        # the r argument is expected to be a vector, so scalars are first packed into a list
        if np.isscalar(r):
            r = [r]
        return self.func(t, r, **self.param_values)

    def __str__(self) -> str:  # implemented for readable printing of equation
        return f"d{self.dep_var}/dt = {self.expr}"


class SystemOfEquations:
    """
    System of ODE's. Handles solving and evaluating the ODE's.
    """

    def __init__(
        self, system_coords, ode_expr_strings, params=None, *args, **kwargs
    ) -> None:
        # ode_expr_strings is a dictionary that maps the dependent variable
        # of the equation (e.g. x in dx/dt = f(x,t)) to the corresponding
        # differential equation.
        self.ode_expr_strings = ode_expr_strings
<<<<<<< HEAD
        self.phase_coords = phase_coords
        self.phase_coord_symbols = symbols(phase_coords)
=======
        self.system_coords = system_coords
        self.dims = len(self.system_coords)
>>>>>>> eecb0418

        # generate the list of expressions representing the system.
        # The elements in system_coords and ode_expr_strings are assumed
        # to correspond to each other in the order given.
        # i.e. system_coords[i] pairs with ode_expr_strings[i]
        self.equations = [
            DifferentialEquation(coord, system_coords, expr)
            for coord, expr in zip(system_coords, ode_expr_strings)
        ]

        # Set the parameters in the ODEs
        self.params = params
        for p, val in params.items():
            for eqn in self.equations:
                eqn.set_param(p, val)
<<<<<<< HEAD
        
        # Calculate the symbolic Jacobian of the system
        r = Matrix([equation.expr for equation in self.equations])
        self.jacobian = r.jacobian(self.phase_coord_symbols)
        # print(f"Jacobian: {self.jac}")
    
    def __str__(self):
        s = ["{}".format(self.__repr__())]
        for eqn in self.equations:
            s.append("{}".format(eqn))
        return "\n".join(s)
    
    def solve(self, t_span, r0, method="LSODA"):        
=======

    def __str__(self) -> str:
        return f"{self.__repr__()}" + "\n".join(f"{eqn}" for eqn in self.equations)

    def solve(self, t_span, r0, method="LSODA"):
>>>>>>> eecb0418
        return solve_ivp(self.phasespace_eval, t_span, r0, method=method, max_step=0.02)

    def phasespace_eval(self, t, r) -> tuple:
        """
        Allows for the phase space to be evaluated using the SOE class.
        
        Example:
        >>> import numpy as np
        >>> from equations import SystemOfEquations
        >>> sys = SystemOfEquations(phase_coords, eqns, params=params)
        >>> X, Y = np.meshgrid(np.arange(-10, 10, 1), np.arange(-10, 10, 1))
        >>> U, V = sys.phasespace_eval(t=None, r=np.array([X,Y]))

        Added by Mikie on 29/05/2019
        """
<<<<<<< HEAD
        return tuple(eqn.eval_rhs(t, r) for eqn in self.equations)
    
    def eval_jacobian(self, r):
        """
        Evaluates the symbolic Jacobian of the system at the point r
        """
        # The subs method substitutes one symbol or value for another
        jacobian = self.jacobian.subs(self.params)
        jacobian = jacobian.subs(list(zip(self.phase_coord_symbols, r)))
        return jacobian
    
    def show_jacobian(self, eval=False, r=None):
        """
        Prints Jacobian. May be evaluated at a point first, or printed symbolically
        """
        
        jacobian = self.eval_jacobian(r) if eval else self.jacobian
        sp.pprint(jacobian)
    
    def eigenvects(self, r=None):
        """
        Calculates the eigenvalues and eigenvalues of the system's Jacobian
        """

        jacobian = self.eval_jacobian(r) if r is not None else self.jacobian
        return jacobian.eigenvects(simplify=True)
=======
        return tuple(eqn.eval_rhs(t=t, r=r) for eqn in self.equations)
>>>>>>> eecb0418


def example():
    # 2-D
    system_coords = ["x", "y"]
    eqns = ["ax + by", "cx + dy"]
    params = {"a": -1, "b": 5, "c": -4, "d": -2}
    r0 = [0.4, -0.3]
    t_span = (0, 40)

    sys = SystemOfEquations(system_coords, eqns, params=params)
    print(sys)

    r = [0.5, 0.5]
    print(f"Jacobian evaluated at {r}:")
    sys.show_jacobian(eval=True, r=r)

    # Calculate eigenvalues and eigenvectors
    sp.pprint(sys.eigenvects(r))

    sol = sys.solve(t_span, r0)
    print(sol)
    plt.plot(sol.y[0], sol.y[1])
    plt.show()


if __name__ == "__main__":
    example()<|MERGE_RESOLUTION|>--- conflicted
+++ resolved
@@ -4,10 +4,7 @@
 
 from scipy.integrate import solve_ivp
 from sympy.utilities.lambdify import lambdify
-from sympy import (
-    symbols,
-    Matrix,
-)
+from sympy import symbols, Matrix
 from sympy.parsing.sympy_parser import (
     parse_expr,
     standard_transformations,
@@ -65,7 +62,7 @@
     def set_param(self, param, value) -> None:
         """
         Sets self.param_values[param] to value.
-        If 
+        If
         """
         if param in self.param_values:
             self.param_values[param] = value
@@ -92,13 +89,9 @@
         # of the equation (e.g. x in dx/dt = f(x,t)) to the corresponding
         # differential equation.
         self.ode_expr_strings = ode_expr_strings
-<<<<<<< HEAD
-        self.phase_coords = phase_coords
-        self.phase_coord_symbols = symbols(phase_coords)
-=======
         self.system_coords = system_coords
+        self.system_coord_symbols = symbols(system_coords)
         self.dims = len(self.system_coords)
->>>>>>> eecb0418
 
         # generate the list of expressions representing the system.
         # The elements in system_coords and ode_expr_strings are assumed
@@ -114,33 +107,22 @@
         for p, val in params.items():
             for eqn in self.equations:
                 eqn.set_param(p, val)
-<<<<<<< HEAD
-        
+
         # Calculate the symbolic Jacobian of the system
         r = Matrix([equation.expr for equation in self.equations])
-        self.jacobian = r.jacobian(self.phase_coord_symbols)
+        self.jacobian = r.jacobian(self.system_coord_symbols)
         # print(f"Jacobian: {self.jac}")
-    
-    def __str__(self):
-        s = ["{}".format(self.__repr__())]
-        for eqn in self.equations:
-            s.append("{}".format(eqn))
-        return "\n".join(s)
-    
-    def solve(self, t_span, r0, method="LSODA"):        
-=======
 
     def __str__(self) -> str:
         return f"{self.__repr__()}" + "\n".join(f"{eqn}" for eqn in self.equations)
 
     def solve(self, t_span, r0, method="LSODA"):
->>>>>>> eecb0418
         return solve_ivp(self.phasespace_eval, t_span, r0, method=method, max_step=0.02)
 
     def phasespace_eval(self, t, r) -> tuple:
         """
         Allows for the phase space to be evaluated using the SOE class.
-        
+
         Example:
         >>> import numpy as np
         >>> from equations import SystemOfEquations
@@ -150,26 +132,25 @@
 
         Added by Mikie on 29/05/2019
         """
-<<<<<<< HEAD
-        return tuple(eqn.eval_rhs(t, r) for eqn in self.equations)
-    
+        return tuple(eqn.eval_rhs(t=t, r=r) for eqn in self.equations)
+
     def eval_jacobian(self, r):
         """
         Evaluates the symbolic Jacobian of the system at the point r
         """
         # The subs method substitutes one symbol or value for another
         jacobian = self.jacobian.subs(self.params)
-        jacobian = jacobian.subs(list(zip(self.phase_coord_symbols, r)))
+        jacobian = jacobian.subs(list(zip(self.system_coord_symbols, r)))
         return jacobian
-    
+
     def show_jacobian(self, eval=False, r=None):
         """
         Prints Jacobian. May be evaluated at a point first, or printed symbolically
         """
-        
+
         jacobian = self.eval_jacobian(r) if eval else self.jacobian
         sp.pprint(jacobian)
-    
+
     def eigenvects(self, r=None):
         """
         Calculates the eigenvalues and eigenvalues of the system's Jacobian
@@ -177,9 +158,6 @@
 
         jacobian = self.eval_jacobian(r) if r is not None else self.jacobian
         return jacobian.eigenvects(simplify=True)
-=======
-        return tuple(eqn.eval_rhs(t=t, r=r) for eqn in self.equations)
->>>>>>> eecb0418
 
 
 def example():
